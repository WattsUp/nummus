"""Portfolio of financial records."""

from __future__ import annotations

import base64
import datetime
import hashlib
import io
import re
import secrets
import shutil
import tarfile
from pathlib import Path

import autodict
import sqlalchemy
import sqlalchemy.exc
<<<<<<< HEAD
from rapidfuzz import process
=======
import tqdm
>>>>>>> ac328ada
from sqlalchemy import orm

from nummus import custom_types as t
from nummus import exceptions as exc
from nummus import importers, models, sql, utils, version
from nummus.models import (
    Account,
    Asset,
    Credentials,
    ImportedFile,
    Transaction,
    TransactionCategory,
    TransactionSplit,
    YIELD_PER,
)

try:
    from nummus import encryption
except ImportError:
    print("Could not import nummus.encryption, encryption not available")
    print("Install libsqlcipher: apt install libsqlcipher-dev")
    print("Install encrypt extra: pip install nummus[encrypt]")
    encryption = None


class Portfolio:
    """A collection of financial records.

    Records include: transactions, accounts, and assets
    """

    # Have a root user so that unlock can test decryption
    _NUMMUS_SITE = "nummus"
    _NUMMUS_USER = "root"
    _NUMMUS_PASSWORD = "unencrypted database"  # noqa: S105

    def __init__(self, path: str | Path, key: str | None) -> None:
        """Initialize Portfolio.

        Args:
            path: Path to database file
            key: String password to unlock database encryption

        Raises:
            FileNotFoundError if database does not exist
        """
        self._path_db = Path(path).resolve().with_suffix(".db")
        name = self._path_db.with_suffix("").name
        self._path_config = self._path_db.with_suffix(".config")
        self._path_images = self._path_db.parent.joinpath(f"{name}.images")
        self._path_importers = self._path_db.parent.joinpath(f"{name}.importers")
        self._path_ssl = self._path_db.parent.joinpath(f"{name}.ssl")
        if not self._path_db.exists():
            msg = f"Portfolio at {self._path_db} does not exist, use Portfolio.create()"
            raise FileNotFoundError(msg)
        if not self._path_config.exists():
            msg = "Portfolio configuration does not exist, cannot open database"
            raise FileNotFoundError(msg)
        self._path_images.mkdir(exist_ok=True)  # Make if it doesn't exist
        self._path_importers.mkdir(exist_ok=True)  # Make if it doesn't exist
        self._path_ssl.mkdir(exist_ok=True)  # Make if it doesn't exist
        self._config = autodict.JSONAutoDict(str(self._path_config), save_on_exit=False)

        if key is None:
            self._enc = None
        else:
            self._enc = encryption.Encryption(key)  # type: ignore[attr-defined]
        self._unlock()

        self._importers = importers.get_importers(self._path_importers)

    @property
    def path(self) -> Path:
        """Path to Portfolio database."""
        return self._path_db

    @property
    def importers_path(self) -> Path:
        """Path to Portfolio importers."""
        return self._path_importers

    @staticmethod
    def is_encrypted(path: str | Path) -> bool:
        """Check Portfolio's config for encryption status.

        Args:
            path: Path to database file

        Returns:
            True if Portfolio is encrypted

        Raises:
            FileNotFound if database or configuration does not exist
        """
        path_db = Path(path)
        if not path_db.exists():
            msg = f"Database does not exist at {path_db}"
            raise FileNotFoundError(msg)
        path_config = path_db.with_suffix(".config")
        if not path_config.exists():
            msg = f"Portfolio configuration does not exist, for {path_db}"
            raise FileNotFoundError(msg)
        with autodict.JSONAutoDict(str(path_config), save_on_exit=False) as config:
            return config["encrypt"]

    @staticmethod
    def create(path: str | Path, key: str | None = None) -> Portfolio:
        """Create a new Portfolio.

        Saves database and configuration file

        Args:
            path: Path to database file
            key: String password to unlock database encryption

        Returns:
            Portfolio linked to newly created database

        Raises:
            FileExistsError if database already exists
        """
        path_db = Path(path).resolve()
        if path_db.exists():
            msg = f"Database already exists at {path_db}"
            raise FileExistsError(msg)
        # Drop any existing engine to database
        sql.drop_session(path_db)
        name = path_db.with_suffix("").name
        path_config = path_db.with_suffix(".config")
        path_images = path_db.parent.joinpath(f"{name}.images")
        path_importers = path_db.parent.joinpath(f"{name}.importers")
        path_ssl = path_db.parent.joinpath(f"{name}.ssl")

        enc = None
        if encryption is not None and key is not None:
            enc = encryption.Encryption(key)

        path_db.parent.mkdir(parents=True, exist_ok=True)
        path_images.mkdir(exist_ok=True)
        path_importers.mkdir(exist_ok=True)
        path_ssl.mkdir(exist_ok=True)
        salt = secrets.token_urlsafe()
        config = autodict.JSONAutoDict(str(path_config))
        config.clear()
        config["version"] = str(version.__version__)
        config["key_version"] = 1  # Increment if there is a breaking change
        config["salt"] = salt
        config["encrypt"] = enc is not None
        cipher_bytes = models.Cipher.generate().to_bytes()
        config["cipher"] = base64.b64encode(cipher_bytes).decode()
        config.save()
        path_config.chmod(0o600)  # Only owner can read/write
        path_images.chmod(0o700)  # Only owner can read/write
        path_ssl.chmod(0o700)  # Only owner can read/write

        if enc is None:
            password = Portfolio._NUMMUS_PASSWORD
        else:
            key_salted = enc.key + salt.encode()
            password = enc.encrypt(key_salted)

        with sql.get_session(path_db, config, enc) as s:
            models.metadata_create_all(s)

            nummus_user = Credentials(
                site=Portfolio._NUMMUS_SITE,
                user=Portfolio._NUMMUS_USER,
                password=password,
            )
            s.add(nummus_user)
            s.commit()
        path_db.chmod(0o600)  # Only owner can read/write

        p = Portfolio(path_db, key)
        with p.get_session() as s:
            TransactionCategory.add_default(s)
        return p

    def _unlock(self) -> None:
        """Unlock the database.

        Raises:
            UnlockingError if database file fails to open
        """
        # Drop any open session
        sql.drop_session(self._path_db)
        try:
            with self.get_session() as s:
                user: Credentials | None = (
                    s.query(Credentials)
                    .where(
                        Credentials.site == self._NUMMUS_SITE,
                        Credentials.user == self._NUMMUS_USER,
                    )
                    .first()
                )
        except exc.DatabaseError as e:
            msg = f"Failed to open database {self._path_db}"
            raise exc.UnlockingError(msg) from e

        if user is None:
            msg = "Root password not found"
            raise exc.UnlockingError(msg)

        if self._enc is None:
            if user.password != self._NUMMUS_PASSWORD:
                msg = "Root password did not match"
                raise exc.UnlockingError(msg)
        else:
            salt: str = self._config["salt"]
            key_salted = self._enc.key + salt.encode()
            try:
                password_decrypted = self._enc.decrypt(user.password)
            except ValueError as e:
                msg = "Failed to decrypt root password"
                raise exc.UnlockingError(msg) from e
            if password_decrypted != key_salted:
                msg = "Root user's password did not match"
                raise exc.UnlockingError(msg)
        # Load Cipher
        models.load_cipher(base64.b64decode(self._config["cipher"]))
        # All good :)

    def get_session(self) -> orm.Session:
        """Get SQL Session to the database.

        Returns:
            Open Session
        """
        return sql.get_session(self._path_db, self._config, self._enc)

    def encrypt(self, secret: bytes | str) -> str:
        """Encrypt a secret using the key.

        Args:
            secret: Secret object

        Returns:
            base64 encoded encrypted object

        Raises:
            NotEncryptedError if portfolio does not support encryption
        """
        if self._enc is None:
            raise exc.NotEncryptedError
        return self._enc.encrypt(secret)

    def decrypt(self, enc_secret: str) -> bytes:
        """Decrypt an encoded secret using the key.

        Args:
            enc_secret: base64 encoded encrypted object

        Returns:
            bytes decoded object

        Raises:
            NotEncryptedError if portfolio does not support encryption
        """
        if self._enc is None:
            raise exc.NotEncryptedError
        return self._enc.decrypt(enc_secret)

    def decrypt_s(self, enc_secret: str) -> str:
        """Decrypt an encoded secret using the key.

        Args:
            enc_secret: base64 encoded encrypted string

        Returns:
            decoded string
        """
        return self.decrypt(enc_secret).decode()

    def import_file(self, path: Path, *_, force: bool = False) -> None:
        """Import a file into the Portfolio.

        Args:
            path: Path to file to import
            force: True will not check for already imported files

        Raises:
            FileAlreadyImportedError if file has already been imported
            UnknownImporterError if no importer is found for file
            TypeError if importer returns wrong types
            KeyError if account or asset cannot be resolved
        """
        # Compute hash of file contents to check if already imported
        sha = hashlib.sha256()
        with path.open("rb") as file:
            sha.update(file.read())
        h = sha.hexdigest()
        if not force:
            with self.get_session() as s:
                existing: ImportedFile | None = (
                    s.query(ImportedFile).where(ImportedFile.hash_ == h).scalar()
                )
                if existing is not None:
                    date = datetime.date.fromordinal(existing.date_ord)
                    raise exc.FileAlreadyImportedError(date, path)

        i = importers.get_importer(path, self._importers)
        if i is None:
            raise exc.UnknownImporterError(path)
        ctx = f"<importer={i.__class__.__name__}, file={path}>"

        with self.get_session() as s:
            categories: dict[str, TransactionCategory] = {
                cat.name: cat for cat in s.query(TransactionCategory).all()
            }
            # Cache a mapping from account/asset name to the ID
            acct_mapping: t.DictInt = {}
            asset_mapping: t.DictInt = {}
            txns: list[tuple[Transaction, TransactionSplit]] = []
            txns_raw = i.run()
            if not txns_raw:
                msg = f"Importer returned no transactions, ctx={ctx}"
                raise TypeError(msg)
            for d in txns_raw:
                # Create a single split for each transaction
                category_s = d.pop("category", "Uncategorized")
                if not isinstance(category_s, str):  # pragma: no cover
                    # Don't need to test debug code
                    msg = f"Category is not a string, ctx={ctx}"
                    raise TypeError(msg)
                date = d.pop("date")
                if not isinstance(date, datetime.date):  # pragma: no cover
                    # Don't need to test debug code
                    msg = f"Date is not a datetime.date, ctx={ctx}"
                    raise TypeError(msg)
                d["date_ord"] = date.toordinal()
                d_split: importers.TxnDict = {
                    "amount": d["amount"],  # Both split and parent have amount
                    "payee": d.pop("payee", None),
                    "description": d.pop("description", None),
                    "category_id": categories[category_s].id_,
                    "tag": d.pop("tag", None),
                    "asset_quantity_unadjusted": d.pop("asset_quantity", None),
                }

                acct_raw = d.pop("account")
                if not isinstance(acct_raw, str):  # pragma: no cover
                    # Don't need to test debug code
                    msg = f"Account is not a string, ctx={ctx}"
                    raise TypeError(msg)
                acct_id = acct_mapping.get(acct_raw)
                if acct_id is None:
                    acct = self.find_account(acct_raw, session=s)
                    if not isinstance(acct, Account):
                        msg = f"Could not find Account by '{acct_raw}', ctx={ctx}"
                        raise KeyError(msg)
                    acct_id = acct.id_
                    acct_mapping[acct_raw] = acct_id
                d["account_id"] = acct_id

                asset_raw = d.pop("asset", None)
                if asset_raw is not None:
                    if not isinstance(asset_raw, str):  # pragma: no cover
                        # Don't need to test debug code
                        msg = f"Asset is not a string, ctx={ctx}"
                        raise TypeError(msg)
                    # Find its ID
                    asset_id = asset_mapping.get(asset_raw)
                    if asset_id is None:
                        asset = self.find_asset(asset_raw, session=s)
                        if not isinstance(asset, Asset):
                            msg = f"Could not find Asset by '{asset_raw}', ctx={ctx}"
                            raise KeyError(msg)
                        asset_id = asset.id_
                        asset_mapping[asset_raw] = asset_id
                    d_split["asset_id"] = asset_id

                txns.append((Transaction(**d), TransactionSplit(**d_split)))

            # All good, add transactions and commit
            for txn, t_split in txns:
                t_split.parent = txn
                s.add_all((txn, t_split))

            # Add file hash to prevent importing again
            if force:
                existing = s.query(ImportedFile).where(ImportedFile.hash_ == h).scalar()
                if existing is not None:
                    s.delete(existing)
                    s.commit()

            s.add(ImportedFile(hash_=h))
            s.commit()

    def find_account(
        self,
        search: int | str,
        session: orm.Session | None = None,
    ) -> int | Account | None:
        """Find a matching Account by name, URI, institution, or ID.

        Args:
            search: Search query
            session: Session to use, will return Account not id

        Returns:
            Account ID or None if no matches found
            If session is not None: return Account object or None
        """

        def _find(s: orm.Session) -> int | None:
            if isinstance(search, int):
                # See if search is an ID first...
                query = s.query(Account.id_).where(Account.id_ == search)
                return search if query.count() == 1 else None
            try:
                # See if query is an URI
                id_ = Account.uri_to_id(search)
            except (exc.InvalidURIError, exc.WrongURITypeError):
                pass
            else:
                query = s.query(Account.id_).where(Account.id_ == id_)
                try:
                    return query.one()[0]
                except (exc.NoResultFound, exc.MultipleResultsFound):
                    pass

            # Maybe a number next
            query = s.query(Account.id_).where(Account.number == search)
            try:
                return query.one()[0]
            except (exc.NoResultFound, exc.MultipleResultsFound):
                pass

            # Maybe an institution next
            query = s.query(Account.id_).where(Account.institution == search)
            try:
                return query.one()[0]
            except (exc.NoResultFound, exc.MultipleResultsFound):
                pass

            # Maybe a name next
            query = s.query(Account.id_).where(Account.name == search)
            try:
                return query.one()[0]
            except (exc.NoResultFound, exc.MultipleResultsFound):
                pass

            return None

        if session is None:
            with self.get_session() as s:
                return _find(s)
        a_id = _find(session)
        if a_id is None:
            return None
        return session.query(Account).where(Account.id_ == a_id).one()

    def find_asset(
        self,
        search: int | str,
        session: orm.Session | None = None,
    ) -> int | Asset | None:
        """Find a matching Asset by name, URI, or ID.

        Args:
            search: Search query
            session: Session to use, will return Asset not id

        Returns:
            Asset ID or None if no matches found
            If session is not None: return Asset object or None
        """

        def _find(s: orm.Session) -> int | None:
            if isinstance(search, int):
                # See if search is an ID first...
                query = s.query(Asset.id_).where(Asset.id_ == search)
                return search if query.count() == 1 else None
            try:
                # See if search is an URI
                id_ = Asset.uri_to_id(search)
            except (exc.InvalidURIError, exc.WrongURITypeError):
                pass
            else:
                query = s.query(Asset.id_).where(Asset.id_ == id_)
                try:
                    return query.one()[0]
                except (exc.NoResultFound, exc.MultipleResultsFound):
                    pass

            # Maybe a ticker next
            query = s.query(Asset.id_).where(Asset.ticker == search)
            try:
                return query.one()[0]
            except (exc.NoResultFound, exc.MultipleResultsFound):
                pass

            # Maybe a name next
            query = s.query(Asset.id_).where(Asset.name == search)
            try:
                return query.one()[0]
            except (exc.NoResultFound, exc.MultipleResultsFound):
                pass

            return None

        if session is None:
            with self.get_session() as s:
                return _find(s)
        acct_id = _find(session)
        if acct_id is None:
            return None
        return session.query(Asset).where(Asset.id_ == acct_id).one()

    def find_similar_transaction(
        self,
        txn: Transaction,
        *_,
        cache_ok: bool = True,
        do_commit: bool = True,
    ) -> int | None:
        """Find the most similar Transaction.

        Args:
            txn: Transaction to compare to
            cache_ok: If available, use Transaction.similar_txn_id
            do_commit: If match found, set similar_txn_id and commit

        Returns:
            Most similar Transaction.id_
        """
        s = orm.object_session(txn)
        if s is None:
            raise exc.UnboundExecutionError

        if cache_ok and txn.similar_txn_id is not None:
            return txn.similar_txn_id

        # Similar transaction must be within this range
        amount_min = min(
            txn.amount * (1 - utils.MATCH_PERCENT),
            txn.amount - utils.MATCH_ABSOLUTE,
        )
        amount_max = max(
            txn.amount * (1 + utils.MATCH_PERCENT),
            txn.amount + utils.MATCH_ABSOLUTE,
        )

        def commit_match(matching_row: int | sqlalchemy.Row[tuple[int]]) -> int:
            id_ = matching_row if isinstance(matching_row, int) else matching_row[0]
            if do_commit:
                txn.similar_txn_id = id_
                s.commit()
            return id_

        # Convert txn.amount to the raw SQL value to make a raw query
        amount_raw = Transaction.amount.type.process_bind_param(txn.amount)
        sort_closest_amount = sqlalchemy.text(f"abs({amount_raw} - amount)")

        # Check within Account first, exact matches
        # If this matches, great, no post filtering needed
        query = (
            s.query(Transaction.id_)
            .where(
                Transaction.account_id == txn.account_id,
                Transaction.id_ != txn.id_,
                Transaction.locked.is_(True),
                Transaction.amount >= amount_min,
                Transaction.amount <= amount_max,
                Transaction.statement == txn.statement,
            )
            .order_by(sort_closest_amount)
        )
        row = query.first()
        if row is not None:
            return commit_match(row)

        # Maybe exact statement but different account
        query = (
            s.query(Transaction.id_)
            .where(
                Transaction.id_ != txn.id_,
                Transaction.locked.is_(True),
                Transaction.amount >= amount_min,
                Transaction.amount <= amount_max,
                Transaction.statement == txn.statement,
            )
            .order_by(sort_closest_amount)
        )
        row = query.first()
        if row is not None:
            return commit_match(row)

        # Maybe exact statement but different amount
        query = (
            s.query(Transaction.id_)
            .where(
                Transaction.id_ != txn.id_,
                Transaction.locked.is_(True),
                Transaction.statement == txn.statement,
            )
            .order_by(sort_closest_amount)
        )
        row = query.first()
        if row is not None:
            return commit_match(row)

        # No statements match, choose highest fuzzy matching statement
        query = (
            s.query(Transaction)
            .with_entities(
                Transaction.id_,
                Transaction.statement,
            )
            .where(
                Transaction.id_ != txn.id_,
                Transaction.locked.is_(True),
                Transaction.amount >= amount_min,
                Transaction.amount <= amount_max,
            )
        )
        statements: t.DictIntStr = {
            t_id: re.sub(r"[0-9]+", "", statement).lower()
            for t_id, statement in query.yield_per(YIELD_PER)
        }
        if len(statements) == 0:
            return None
        extracted = process.extract(
            re.sub(r"[0-9]+", "", txn.statement).lower(),
            statements,
            limit=None,
            score_cutoff=utils.SEARCH_THRESHOLD,
        )
        if len(extracted) == 0:
            return None
        matches = {t_id: score for _, score, t_id in extracted}

        # Add a bonuse points for closeness in price and same account
        query = (
            s.query(Transaction)
            .with_entities(
                Transaction.id_,
                Transaction.account_id,
                Transaction.amount,
            )
            .where(Transaction.id_.in_(matches))
        )
        matches_bonus: dict[int, float] = {}
        for t_id, acct_id, amount in query.yield_per(YIELD_PER):
            # 5% off will reduce score by 5%
            amount_diff_percent = abs(amount - txn.amount) / txn.amount
            score = matches[t_id] * float(1 - amount_diff_percent)
            if acct_id == txn.account_id:
                # Extra 10 points for same account
                score += 10
            matches_bonus[t_id] = score

        # Sort by best score and return best id
        best_id = sorted(matches_bonus.items(), key=lambda item: -item[1])[0][0]
        return commit_match(best_id)

    def backup(self) -> tuple[Path, int]:
        """Back up database, duplicates files.

        Returns:
            (Path to newly created backup tar.gz, backup version)
        """
        # Find latest backup file for this Portfolio
        i = 0
        parent = self._path_db.parent
        name = self._path_db.with_suffix("").name
        re_filter = re.compile(rf"^{name}.backup(\d+).tar.gz$")
        for file in parent.iterdir():
            m = re_filter.match(file.name)
            if m is not None:
                i = max(i, int(m.group(1)))
        tar_ver = i + 1

        path_backup = self._path_db.with_suffix(f".backup{tar_ver}.tar.gz")

        with tarfile.open(path_backup, "w:gz") as tar:
            files: t.Paths = [self._path_db, self._path_config]

            if self.ssl_cert_path.exists():
                files.append(self.ssl_cert_path)
                files.append(self.ssl_key_path)

            # Get every image
            with self.get_session() as s:
                query = s.query(Asset).where(Asset.img_suffix.is_not(None))
                for asset in query.all():
                    # Query whole object okay, need image_name property
                    file = self._path_images.joinpath(asset.image_name)  # type: ignore[attr-defined]
                    files.append(file)

            for file in files:
                tar.add(file, arcname=file.relative_to(parent))
            # Add a timestamp of when it was created
            info = tarfile.TarInfo("_timestamp")
            buf = datetime.datetime.utcnow().isoformat().encode()
            info.size = len(buf)
            tar.addfile(info, io.BytesIO(buf))

        path_backup.chmod(0o600)  # Only owner can read/write
        return path_backup, tar_ver

    @staticmethod
    def backups(p: str | Path | Portfolio) -> list[tuple[int, datetime.datetime]]:
        """Get a list of all backups for this portfolio.

        Args:
            p: Path to database file, or Portfolio which will get its path

        Returns:
            List[(tar_ver, created timestamp), ...]
        """
        backups: list[tuple[int, datetime.datetime]] = []

        path_db = Path(p._path_db if isinstance(p, Portfolio) else p)  # noqa: SLF001
        path_db = path_db.resolve().with_suffix(".db")
        parent = path_db.parent
        name = path_db.with_suffix("").name

        # Find latest backup file for this Portfolio
        re_filter = re.compile(rf"^{name}.backup(\d+).tar.gz$")
        for file in parent.iterdir():
            m = re_filter.match(file.name)
            if m is None:
                continue
            # tar archive preserved owner and mode so no need to set these
            with tarfile.open(file, "r:gz") as tar:
                file_ts = tar.extractfile("_timestamp")
                if file_ts is None:  # pragma: no cover
                    # Backup file should always have timestamp file
                    msg = "timestamp file is None"
                    raise TypeError(msg)
                tar_ver = int(m[1])
                ts = datetime.datetime.fromisoformat(file_ts.read().decode())
                ts = ts.replace(tzinfo=datetime.timezone.utc)
                backups.append((tar_ver, ts))
        return sorted(backups, key=lambda item: item[0])

    def clean(self) -> None:
        """Delete any unused files, creates a new backup."""
        # Create a backup before optimizations
        path_backup, _ = self.backup()

        # Prune unused AssetValuations
        with self.get_session() as s:
            for asset in s.query(Asset).all():
                asset.prune_valuations()
            s.commit()

        # Optimize database
        with self.get_session() as s:
            s.execute(sqlalchemy.text("VACUUM"))
            s.commit()

        path_backup_optimized, _ = self.backup()

        # Delete all files that start with name except the fresh backups
        parent = self._path_db.parent
        name = self._path_db.with_suffix("").name
        for file in parent.iterdir():
            if file in (path_backup, path_backup_optimized):
                continue
            if file == self._path_importers:
                continue
            if file.name.startswith(f"{name}."):
                if file.is_dir():
                    shutil.rmtree(file)
                else:
                    file.unlink()

        # Move backup to i=1
        path_new = parent.joinpath(f"{name}.backup1.tar.gz")
        shutil.move(path_backup, path_new)

        # Move optimized backup to i=2
        path_new = parent.joinpath(f"{name}.backup2.tar.gz")
        shutil.move(path_backup_optimized, path_new)

        # Restore the optimized version
        Portfolio.restore(self, tar_ver=2)

        # Delete optimized backup version since that is the live version
        path_new.unlink()

    @staticmethod
    def restore(p: str | Path | Portfolio, tar_ver: int | None = None) -> None:
        """Restore Portfolio from backup.

        Args:
            p: Path to database file, or Portfolio which will get its path
            tar_ver: Backup version to restore, None will use latest

        Raises:
            FileNotFoundError if backup does not exist
        """
        path_db = Path(p._path_db if isinstance(p, Portfolio) else p)  # noqa: SLF001
        path_db = path_db.resolve().with_suffix(".db")
        parent = path_db.parent
        name = path_db.with_suffix("").name

        if tar_ver is None:
            # Find latest backup file for this Portfolio
            i = 0
            re_filter = re.compile(rf"^{name}.backup(\d+).tar.gz$")
            for file in parent.iterdir():
                m = re_filter.match(file.name)
                if m is not None:
                    i = max(i, int(m.group(1)))
            if i == 0:
                msg = f"No backup exists for {path_db}"
                raise FileNotFoundError(msg)
            tar_ver = i

        path_backup = parent.joinpath(f"{name}.backup{tar_ver}.tar.gz")
        if not path_backup.exists():
            msg = f"Backup does not exist {path_backup}"
            raise FileNotFoundError(msg)

        # Drop any dangling sessions
        sql.drop_session(path_db)

        # tar archive preserved owner and mode so no need to set these
        with tarfile.open(path_backup, "r:gz") as tar:
            tar.extractall(parent)

        # Reload Portfolio
        if isinstance(p, Portfolio):
            p._config = autodict.JSONAutoDict(  # noqa: SLF001
                str(p._path_config),  # noqa: SLF001
                save_on_exit=False,
            )
            p._unlock()  # noqa: SLF001

    @property
    def image_path(self) -> Path:
        """Get path to image folder."""
        return self._path_images

    @property
    def ssl_cert_path(self) -> Path:
        """Get path to SSL certificate."""
        return self._path_ssl.joinpath("cert.pem")

    @property
    def ssl_key_path(self) -> Path:
        """Get path to SSL certificate key."""
        return self._path_ssl.joinpath("key.pem")

    def update_assets(
        self,
    ) -> list[tuple[str, str, t.Date | None, t.Date | None, str | None]]:
        """Update asset valuations using web sources.

        Returns:
            Assets that were updated
            [
                (name, ticker, start date, end date, error),
                ...
            ]
        """
        today = datetime.date.today()
        today_ord = today.toordinal()
        updated: list[tuple[str, str, t.Date | None, t.Date | None, str | None]] = []

        with self.get_session() as s:
            assets = s.query(Asset).where(Asset.ticker.isnot(None)).all()
            ids = [asset.id_ for asset in assets]

            # Get currently held assets
            asset_qty = Account.get_asset_qty_all(s, today_ord, today_ord)
            currently_held_assets: set[int] = set()
            for acct_assets in asset_qty.values():
                for a_id, qty in acct_assets.items():
                    if a_id in ids and qty[0] != 0:
                        currently_held_assets.add(a_id)

            bar = tqdm.tqdm(assets, desc="Updating Assets")
            for asset in bar:
                name = asset.name
                ticker = asset.ticker or ""
                try:
                    start, end = asset.update_valuations(
                        s,
                        through_today=asset.id_ in currently_held_assets,
                    )
                except exc.AssetWebError as e:
                    updated.append((name, ticker, None, None, str(e)))
                else:
                    if start is not None:
                        updated.append((name, ticker, start, end, None))
                    # start & end are None if there are no transactions for the Asset

            s.commit()

        return updated<|MERGE_RESOLUTION|>--- conflicted
+++ resolved
@@ -15,11 +15,8 @@
 import autodict
 import sqlalchemy
 import sqlalchemy.exc
-<<<<<<< HEAD
+import tqdm
 from rapidfuzz import process
-=======
-import tqdm
->>>>>>> ac328ada
 from sqlalchemy import orm
 
 from nummus import custom_types as t
